[package]
name = "probly-search"
description = "A lightweight full-text search engine with a fully customizable scoring function"
<<<<<<< HEAD
version = "1.2.4"
=======
version = "1.2.3"
>>>>>>> 6990a3a4
authors = ["marcus-pousette <marcus.pousette@quantleaf.com>"]
edition = "2018"
license = "MIT"
homepage = "https://github.com/quantleaf/probly-search"
repository = "https://github.com/quantleaf/probly-search"
documentation = "https://github.com/quantleaf/probly-search"
readme = "README.md"
keywords = ["search", "query", "bm25","index"]
categories = ["text-processing"]
exclude = [".github/**", ".gitignore", ".rustfmt.toml"]

[dependencies]
typed-generational-arena = "0.2"

[dev-dependencies]
lazy_static = "1.4.0"
rand = "0.8.3"
criterion = {version ="0.3" , features  = ["html_reports"]}



[[bench]]
name = "test_benchmark"
harness = false


[profile.dev]
opt-level = 0
debug = true

<|MERGE_RESOLUTION|>--- conflicted
+++ resolved
@@ -1,11 +1,7 @@
 [package]
 name = "probly-search"
 description = "A lightweight full-text search engine with a fully customizable scoring function"
-<<<<<<< HEAD
 version = "1.2.4"
-=======
-version = "1.2.3"
->>>>>>> 6990a3a4
 authors = ["marcus-pousette <marcus.pousette@quantleaf.com>"]
 edition = "2018"
 license = "MIT"
